--- conflicted
+++ resolved
@@ -2,15 +2,10 @@
 
 Small Go library for blazing fast and efficient image processing based on [libvips](https://github.com/jcupitt/libvips) using C bindings.
 
-<<<<<<< HEAD
 bimg is designed to be a small and efficient library with a generic and useful set of features. 
-It uses internally libvips, which is typically 4x faster than using the quickest ImageMagick and GraphicsMagick settings or Go  native `image` package, and in some cases it's even 8x faster processing JPEG images. It can read JPEG, PNG, WEBP, TIFF and Magick formats and it can output to JPEG, PNG and WEBP. It supports common [image transformation](#supported-image-operations) operations such as crop, resize, rotate... and conversion into multiple formats. 
-=======
-bimg is designed to be a small and efficient library with a specific but useful and generic set of features. 
 It uses internally libvips, which is typically 4x faster than using the quickest ImageMagick and GraphicsMagick settings or Go  native `image` package, and in some cases it's even 8x faster processing JPEG images. 
 
-It can read JPEG, PNG, WEBP, TIFF and Magick formats and it can output to JPEG, PNG and WEBP. It supports common [image transformation](#supported-image-operations) operations such as crop, resize, rotate... and convert images into multiple formats.
->>>>>>> 968f3dd2
+It can read JPEG, PNG, WEBP, TIFF and Magick formats and it can output to JPEG, PNG and WEBP. It supports common [image transformation](#supported-image-operations) operations such as crop, resize, rotate... and conversion into multiple formats. 
 
 To getting start take a look to the [examples](#examples) and [programmatic API](https://godoc.org/github.com/h2non/bimg) documentation.
 
